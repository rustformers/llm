--- conflicted
+++ resolved
@@ -13,12 +13,8 @@
 llm-gpt2 = { path = "../models/gpt2", optional = true, version = "0.1.1" }
 llm-gptj = { path = "../models/gptj", optional = true, version = "0.1.1" }
 llm-bloom = { path = "../models/bloom", optional = true, version = "0.1.1" }
-<<<<<<< HEAD
-llm-neox = { path = "../models/neox", optional = true, version = "0.1.1" }
+llm-gptneox = { path = "../models/gptneox", optional = true, version = "0.1.1" }
 llm-mpt = { path = "../models/mpt", optional = true, version = "0.1.1" }
-=======
-llm-gptneox = { path = "../models/gptneox", optional = true, version = "0.1.1" }
->>>>>>> 7468ee91
 
 serde = { workspace = true }
 
@@ -31,18 +27,10 @@
 serde_json = { workspace = true }
 
 [features]
-<<<<<<< HEAD
-default = ["llama", "gpt2", "gptj", "bloom", "neox", "mpt"]
-=======
-default = ["llama", "gpt2", "gptj", "bloom", "gptneox"]
->>>>>>> 7468ee91
+default = ["llama", "gpt2", "gptj", "bloom", "gptneox", "mpt"]
 llama = ["dep:llm-llama"]
 gpt2 = ["dep:llm-gpt2"]
 gptj = ["dep:llm-gptj"]
 bloom = ["dep:llm-bloom"]
-<<<<<<< HEAD
-neox = ["dep:llm-neox"]
-mpt = ["dep:llm-mpt"]
-=======
 gptneox = ["dep:llm-gptneox"]
->>>>>>> 7468ee91
+mpt = ["dep:llm-mpt"]