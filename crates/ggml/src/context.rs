--- conflicted
+++ resolved
@@ -118,7 +118,7 @@
         self.new_tensor_raw(tensor)
     }
 
-    /// Create a new tensor with the square route of `a 
+    /// Create a new tensor with the square route of `a
     pub fn op_sqrt(&self, a: &Tensor) -> Tensor {
         let tensor = unsafe { sys::ggml_sqrt(self.ptr.as_ptr(), a.ptr.as_ptr()) };
         self.new_tensor_raw(tensor)
@@ -161,17 +161,13 @@
         self.new_tensor_raw(tensor)
     }
 
-<<<<<<< HEAD
     /// Creates a new tensor with the relu activation function applied to `a`
     pub fn op_relu(&self, a: &Tensor) -> Tensor {
         let tensor = unsafe { sys::ggml_relu(self.ptr.as_ptr(), a.ptr.as_ptr()) };
         self.new_tensor_raw(tensor)
     }
 
-    /// In-place, scales `a` by the 1D tensor `b`.
-=======
     /// Scales `a` by the 1D tensor `b`.
->>>>>>> 8a8076f5
     pub fn op_scale(&self, a: &Tensor, b: &Tensor) -> Tensor {
         let tensor = unsafe { sys::ggml_scale(self.ptr.as_ptr(), a.ptr.as_ptr(), b.ptr.as_ptr()) };
         self.new_tensor_raw(tensor)
