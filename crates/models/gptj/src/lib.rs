--- conflicted
+++ resolved
@@ -54,12 +54,8 @@
     fn new<E: Error>(
         hyperparameters: Self::Hyperparameters,
         params: ModelParameters,
-<<<<<<< HEAD
         tokenizer: Tokenizer,
-=======
         _overrides: Option<Self::Overrides>,
-        vocabulary: Vocabulary,
->>>>>>> 8a8076f5
         tensor_loader: impl TensorLoader<E>,
     ) -> Result<Self, E>
     where
