[workspace]
members = [
    # Crates
    "crates/ggml",
    "crates/ggml/sys",
    "crates/llm",
    "crates/llm-base",
    "crates/models/*",
    "binaries/*"
]
resolver = "2"
default-members = ["binaries/llm-cli", "crates/llm"]

[workspace.package]
repository = "https://github.com/rustformers/llm"
license = "MIT OR Apache-2.0"

[workspace.dependencies]
bytemuck = "1.13.1"
bytesize = "1.1"
log = "0.4"
rand = "0.8.5"
rustyline = { version = "11.0.0", features = ["derive"] }
serde = { version = "1.0", features = ["derive"] }
serde_json = { version = "1.0" }
spinoff = { version = "0.7.0", default-features = false, features = ["dots2"] }
thiserror = "1.0"
<<<<<<< HEAD
clap = { version = "4.1.8", features = ["derive"] }
tokenizers = "0.13.3"
=======
anyhow = "1.0"
>>>>>>> d07c33f6

# Config for 'cargo dist'
[workspace.metadata.dist]
# The preferred cargo-dist version to use in CI (Cargo.toml SemVer syntax)
cargo-dist-version = "0.0.6-prerelease.8"
# The preferred Rust toolchain to use in CI (rustup toolchain syntax)
rust-toolchain-version = "1.67.1"
# CI backends to support (see 'cargo dist generate-ci')
ci = ["github"]
# The installers to generate for each app
installers = ["shell", "powershell"]
# Target platforms to build apps for (Rust target-triple syntax)
targets = ["x86_64-unknown-linux-gnu", "x86_64-apple-darwin", "x86_64-pc-windows-msvc", "aarch64-apple-darwin"]

# The profile that 'cargo dist' will build with
[profile.dist]
inherits = "release"
lto = "thin"<|MERGE_RESOLUTION|>--- conflicted
+++ resolved
@@ -25,12 +25,9 @@
 serde_json = { version = "1.0" }
 spinoff = { version = "0.7.0", default-features = false, features = ["dots2"] }
 thiserror = "1.0"
-<<<<<<< HEAD
 clap = { version = "4.1.8", features = ["derive"] }
 tokenizers = "0.13.3"
-=======
 anyhow = "1.0"
->>>>>>> d07c33f6
 
 # Config for 'cargo dist'
 [workspace.metadata.dist]
