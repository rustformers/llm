--- conflicted
+++ resolved
@@ -27,15 +27,8 @@
 serde = { version = "1.0", features = ["derive"] }
 serde_json = { version = "1.0" }
 spinoff = { version = "0.7.0", default-features = false, features = ["dots2"] }
-<<<<<<< HEAD
-thiserror = "1.0"
-clap = { version = "4.1.8", features = ["derive"] }
-tokenizers = "0.13.3"
-anyhow = "1.0"
-=======
 clap = { version = "4.1.8", features = ["derive"] }
 memmap2 = "0.5.10"
->>>>>>> 3a631427
 
 # Config for 'cargo dist'
 [workspace.metadata.dist]
