--- conflicted
+++ resolved
@@ -1,17 +1,11 @@
 use std::{convert::Infallible, io::Write, path::Path};
 
-<<<<<<< HEAD
-use clap::Parser;
-use llama_rs::{InferenceParameters, InferenceSession, InferenceSnapshot, Model};
-=======
 use cli_args::CLI_ARGS;
 use llama_rs::{
-    InferenceError, InferenceParameters, InferenceSessionParameters, InferenceSnapshot,
-    ModelKVMemoryType, TokenBias, Vocabulary, EOD_TOKEN_ID,
+    InferenceError, InferenceParameters, InferenceSession, InferenceSessionParameters,
+    InferenceSnapshot, Model, ModelKVMemoryType, TokenBias, Vocabulary, EOD_TOKEN_ID,
 };
-use rand::thread_rng;
->>>>>>> 91afe67b
-use rand::SeedableRng;
+use rand::{thread_rng, SeedableRng};
 use rustyline::error::ReadlineError;
 
 mod cli_args;
@@ -101,7 +95,7 @@
         .parse_default_env()
         .init();
 
-    let args = cli_args::Args::parse();
+    let args = &*CLI_ARGS;
 
     let inference_params = InferenceParameters {
         n_threads: args.num_threads as i32,
@@ -127,7 +121,7 @@
         InferenceSessionParameters {
             memory_k_type: mem_typ,
             memory_v_type: mem_typ,
-            last_n_size: args.repeat_last_n,
+            repetition_penalty_last_n: args.repeat_last_n,
         }
     };
 
@@ -214,22 +208,17 @@
 
     log::info!("Model fully loaded!");
 
-<<<<<<< HEAD
-    let mut rng = if let Some(seed) = args.seed {
-=======
     if args.dump_prompt_tokens {
         dump_tokens(&prompt, &vocab).ok();
         return;
     }
 
     let mut rng = if let Some(seed) = CLI_ARGS.seed {
->>>>>>> 91afe67b
         rand::rngs::StdRng::seed_from_u64(seed)
     } else {
         rand::rngs::StdRng::from_entropy()
     };
 
-<<<<<<< HEAD
     let mut session = {
         fn load_snapshot_from_disk(model: &Model, path: &Path) -> InferenceSession {
             let snapshot = InferenceSnapshot::load_from_disk(path);
@@ -244,21 +233,12 @@
                 }
             }
         }
-=======
-    let mut session = if let Some(restore_path) = &args.restore_prompt {
-        let snapshot = InferenceSnapshot::load_from_disk(restore_path);
-        match snapshot.and_then(|snapshot| model.session_from_snapshot(snapshot)) {
-            Ok(session) => {
-                log::info!("Restored cached memory from {restore_path}");
-                session
-            }
-            Err(err) => {
-                log::error!("{err}");
-                std::process::exit(1);
-            }
-        }
-    } else {
-        model.start_session(inference_session_params)
+
+        match (&args.persist_session, &args.load_session) {
+            (Some(path), _) if path.exists() => load_snapshot_from_disk(&model, path),
+            (_, Some(path)) => load_snapshot_from_disk(&model, path),
+            _ => model.start_session(inference_session_params),
+        }
     };
 
     if args.repl {
@@ -269,80 +249,6 @@
             &inference_params,
             &inference_session_params,
         );
-    } else if let Some(cache_path) = &args.cache_prompt {
-        let res =
-            session.feed_prompt::<Infallible>(&model, &vocab, &inference_params, &prompt, |t| {
-                print!("{t}");
-                std::io::stdout().flush().unwrap();
->>>>>>> 91afe67b
-
-        match (&args.persist_session, &args.load_session) {
-            (Some(path), _) if path.exists() => load_snapshot_from_disk(&model, path),
-            (_, Some(path)) => load_snapshot_from_disk(&model, path),
-            _ => model.start_session(args.repeat_last_n),
-        }
-    };
-
-<<<<<<< HEAD
-    let res = session.inference_with_prompt::<Infallible>(
-        &model,
-        &vocab,
-        &inference_params,
-        &prompt,
-        args.num_predict,
-        &mut rng,
-        |t| {
-            print!("{t}");
-            std::io::stdout().flush().unwrap();
-
-            Ok(())
-        },
-    );
-    println!();
-
-    match res {
-        Ok(_) => (),
-        Err(llama_rs::InferenceError::ContextFull) => {
-            log::warn!("Context window full, stopping inference.")
-=======
-        match res {
-            Ok(_) => (),
-            Err(InferenceError::ContextFull) => {
-                log::warn!(
-                    "Context is not large enough to fit the prompt. Saving intermediate state."
-                );
-            }
-            Err(llama_rs::InferenceError::TokenizationFailed) => {
-                log::error!("Failed to tokenize initial prompt. Exiting.");
-                return;
-            }
-            Err(llama_rs::InferenceError::UserCallback(_)) => unreachable!("cannot fail"),
->>>>>>> 91afe67b
-        }
-        Err(llama_rs::InferenceError::UserCallback(_)) => unreachable!("cannot fail"),
-    }
-
-    if let Some(session_path) = args.save_session.or(args.persist_session) {
-        // Write the memory to the cache file
-        // SAFETY: no other model functions used inside the block
-        unsafe {
-            let memory = session.get_snapshot();
-            match memory.write_to_disk(&session_path) {
-                Ok(_) => {
-                    log::info!("Successfully wrote session to {session_path:?}");
-                }
-                Err(err) => {
-<<<<<<< HEAD
-                    log::error!("Could not write session at {session_path:?}: {err}");
-=======
-                    eprintln!("Could not restore prompt. Error: {err}");
->>>>>>> 91afe67b
-                    std::process::exit(1);
-                }
-            }
-        }
-<<<<<<< HEAD
-=======
     } else {
         let res = session.inference_with_prompt::<Infallible>(
             &model,
@@ -361,9 +267,7 @@
         println!();
 
         match res {
-            Ok(stats) => {
-                println!("{}", stats);
-            }
+            Ok(_) => (),
             Err(llama_rs::InferenceError::ContextFull) => {
                 log::warn!("Context window full, stopping inference.")
             }
@@ -372,6 +276,22 @@
             }
             Err(llama_rs::InferenceError::UserCallback(_)) => unreachable!("cannot fail"),
         }
->>>>>>> 91afe67b
+
+        if let Some(session_path) = args.save_session.as_ref().or(args.persist_session.as_ref()) {
+            // Write the memory to the cache file
+            // SAFETY: no other model functions used inside the block
+            unsafe {
+                let memory = session.get_snapshot();
+                match memory.write_to_disk(session_path) {
+                    Ok(_) => {
+                        log::info!("Successfully wrote session to {session_path:?}");
+                    }
+                    Err(err) => {
+                        log::error!("Could not write session at {session_path:?}: {err}");
+                        std::process::exit(1);
+                    }
+                }
+            }
+        }
     }
 }