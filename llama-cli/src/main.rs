--- conflicted
+++ resolved
@@ -2,11 +2,7 @@
 
 use cli_args::CLI_ARGS;
 use llama_rs::{
-<<<<<<< HEAD
-    InferenceError, InferenceParameters, InferenceSession, InferenceSessionParameters, InferenceSnapshot,
-=======
     InferenceError, InferenceParameters, InferenceSession, InferenceSessionParameters, Model,
->>>>>>> a0674317
     ModelKVMemoryType, TokenBias, Vocabulary, EOD_TOKEN_ID,
 };
 use rand::{thread_rng, SeedableRng};
