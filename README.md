# LLaMA-rs

<!-- markdownlint-disable-file MD026 -->

> Do the LLaMA thing, but now in Rust 🦀🚀🦙

![A llama riding a crab, AI-generated](./doc/resources/logo2.png)

> _Image by [@darthdeus](https://github.com/darthdeus/), using Stable Diffusion_

[![ko-fi](https://ko-fi.com/img/githubbutton_sm.svg)](https://ko-fi.com/F1F8DNO5D)

[![Latest version](https://img.shields.io/crates/v/llama-rs.svg)](https://crates.io/crates/llama_rs)
![MIT](https://img.shields.io/badge/license-MIT-blue.svg)
[![Discord](https://img.shields.io/discord/1085885067601137734)](https://discord.gg/YB9WaXYAWU)

![Gif showcasing language generation using llama-rs](./doc/resources/llama_gif.gif)

**LLaMA-rs** is a Rust port of the
[llama.cpp](https://github.com/ggerganov/llama.cpp) project. This allows running
inference for Facebook's [LLaMA](https://github.com/facebookresearch/llama)
model on a CPU with good performance using full precision, f16 or 4-bit
quantized versions of the model.

Just like its C++ counterpart, it is powered by the
[`ggml`](https://github.com/ggerganov/ggml) tensor library, achieving the same
performance as the original code.

## Getting started

Make sure you have a Rust 1.65.0 or above and C toolchain[^1] set up, and get a
copy of the model's weights[^2].

`llama-rs` is a Rust library, while `llama-cli` is a CLI application that wraps
`llama-rs` and offers basic inference capabilities.

The following instructions explain how to build `llama-cli`.

**NOTE**: For best results, make sure to build and run in release mode.
Debug builds are going to be very slow.

### Building using `cargo`

Run

```shell
cargo install --git https://github.com/rustformers/llama-rs llama-cli
```

to install `llama-cli` to your Cargo `bin` directory, which `rustup` is likely to
have added to your `PATH`.

It can then be run through `llama-cli`.

### Building from repository

Clone the repository, and then build it through

```shell
cargo build --release
```

The resulting binary will be at `target/release/llama-cli[.exe]`.

It can also be run directly through Cargo, using

```shell
cargo run --release -- <ARGS>
```

This is useful for development.

### Running

For example, try the following prompt:

```shell
llama-cli -m <path>/ggml-model-q4_0.bin -p "Tell me how cool the Rust programming language is:"
```

Some additional things to try:

- Use `--help` to see a list of available options.
- If you have the [alpaca-lora](https://github.com/tloen/alpaca-lora) weights,
<<<<<<< HEAD
  try `--repl` mode!

  ```shell
  llama-cli -m <path>/ggml-alpaca-7b-q4.bin -f examples/alpaca_prompt.txt --repl
  ```

  ![Gif showcasing alpaca repl mode](./doc/resources/alpaca_repl_screencap.gif)

- Prompt files can be precomputed to speed up processing using the
  `--cache-prompt` and `--restore-prompt` flags so you can save processing time
  for lengthy prompts.
=======
  try `--repl` mode! `cargo run --release -- -m <path>/ggml-alpaca-7b-q4.bin
-f examples/alpaca_prompt.txt --repl`.

  ![Gif showcasing alpaca repl mode](./doc/resources/alpaca_repl_screencap.gif)

- Sessions can be loaded (`--load-session`) or saved (`--save-session`) to file. To automatically load
  and save the same session, use `--persist-session`. This can be used to cache prompts to reduce load
  time, too:
>>>>>>> 08b875c5

  ![Gif showcasing prompt caching](./doc/resources/prompt_caching_screencap.gif)

[^1]:
    A modern-ish C toolchain is required to compile `ggml`. A C++ toolchain
    should not be necessary.

[^2]:
    The only legal source to get the weights at the time of writing is
    [this repository](https://github.com/facebookresearch/llama/blob/main/README.md#llama).
    The choice of words also may or may not hint at the existence of other
    kinds of sources.

## Q&A

### Why did you do this?

It was not my choice. Ferris appeared to me in my dreams and asked me
to rewrite this in the name of the Holy crab.

### Seriously now.

Come on! I don't want to get into a flame war. You know how it goes,
_something something_ memory _something something_ cargo is nice, don't make
me say it, everybody knows this already.

### I insist.

_Sheesh! Okaaay_. After seeing the huge potential for **llama.cpp**,
the first thing I did was to see how hard would it be to turn it into a
library to embed in my projects. I started digging into the code, and realized
the heavy lifting is done by `ggml` (a C library, easy to bind to Rust) and
the whole project was just around ~2k lines of C++ code (not so easy to bind).
After a couple of (failed) attempts to build an HTTP server into the tool, I
realized I'd be much more productive if I just ported the code to Rust, where
I'm more comfortable.

### Is this the real reason?

Haha. Of course _not_. I just like collecting imaginary internet
points, in the form of little stars, that people seem to give to me whenever I
embark on pointless quests for _rewriting X thing, but in Rust_.

### How is this different from `llama.cpp`?

This is a reimplementation of `llama.cpp` that does not share any code with it
outside of `ggml`. This was done for a variety of reasons:

- `llama.cpp` requires a C++ compiler, which can cause problems for
  cross-compilation to more esoteric platforms. An example of such a platform
  is WebAssembly, which can require a non-standard compiler SDK.
- Rust is easier to work with from a development and open-source perspective;
  it offers better tooling for writing "code in the large" with many other
  authors. Additionally, we can benefit from the larger Rust ecosystem with
  ease.
- We would like to make `ggml` an optional backend
  (see [this issue](https://github.com/rustformers/llama-rs/issues/31)).

In general, we hope to build a solution for model inferencing that is as easy
to use and deploy as any other Rust crate.<|MERGE_RESOLUTION|>--- conflicted
+++ resolved
@@ -82,7 +82,6 @@
 
 - Use `--help` to see a list of available options.
 - If you have the [alpaca-lora](https://github.com/tloen/alpaca-lora) weights,
-<<<<<<< HEAD
   try `--repl` mode!
 
   ```shell
@@ -91,21 +90,13 @@
 
   ![Gif showcasing alpaca repl mode](./doc/resources/alpaca_repl_screencap.gif)
 
-- Prompt files can be precomputed to speed up processing using the
-  `--cache-prompt` and `--restore-prompt` flags so you can save processing time
-  for lengthy prompts.
-=======
-  try `--repl` mode! `cargo run --release -- -m <path>/ggml-alpaca-7b-q4.bin
--f examples/alpaca_prompt.txt --repl`.
-
-  ![Gif showcasing alpaca repl mode](./doc/resources/alpaca_repl_screencap.gif)
-
 - Sessions can be loaded (`--load-session`) or saved (`--save-session`) to file. To automatically load
   and save the same session, use `--persist-session`. This can be used to cache prompts to reduce load
   time, too:
->>>>>>> 08b875c5
 
   ![Gif showcasing prompt caching](./doc/resources/prompt_caching_screencap.gif)
+
+  (This GIF shows an older version of the flags, but the mechanics are still the same.)
 
 [^1]:
     A modern-ish C toolchain is required to compile `ggml`. A C++ toolchain
