--- conflicted
+++ resolved
@@ -44,16 +44,17 @@
         #[command(subcommand)]
         args: BaseArgs,
     },
-<<<<<<< HEAD
-    /// Use a RWKV model
-    #[clap(id = "rwkv")]
-    Rwkv {
-=======
     /// Use a Falcon model
     #[clap(id = "falcon")]
     #[cfg(feature = "falcon")]
     Falcon {
->>>>>>> 3a631427
+        #[command(subcommand)]
+        args: BaseArgs,
+    },
+    /// Use a RWKV model
+    #[clap(id = "rwkv")]
+    #[cfg(feature = "rwkv")]
+    Rwkv {
         #[command(subcommand)]
         args: BaseArgs,
     },
@@ -384,10 +385,6 @@
     #[arg(long, short = 'm')]
     pub model_path: PathBuf,
 
-<<<<<<< HEAD
-    #[arg(long, short = 'v')]
-    pub vocab_path: Option<PathBuf>,
-=======
     #[command(flatten)]
     pub vocabulary: ModelVocabulary,
 }
@@ -401,7 +398,6 @@
 pub struct ModelLoad {
     #[command(flatten)]
     pub model_and_vocabulary: ModelAndVocabulary,
->>>>>>> 3a631427
 
     /// Sets the size of the context (in tokens). Allows feeding longer prompts.
     /// Note that this affects memory.
@@ -453,13 +449,8 @@
         };
 
         let model = llm::load::<M>(
-<<<<<<< HEAD
-            &self.model_path,
-            self.vocab_path.as_deref(),
-=======
             &self.model_and_vocabulary.model_path,
             vocabulary_source,
->>>>>>> 3a631427
             params,
             |progress| match progress {
                 LoadProgress::HyperparametersLoaded => {
