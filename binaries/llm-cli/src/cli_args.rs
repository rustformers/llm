use std::{fmt::Debug, path::PathBuf};

use clap::{Parser, Subcommand, ValueEnum};
use color_eyre::eyre::{Result, WrapErr};
use llm::{
    ElementType, InferenceParameters, InferenceSessionConfig, InvalidTokenBias, LoadProgress,
    Model, ModelKVMemoryType, ModelParameters, TokenBias,
};
use rand::SeedableRng;

#[derive(Parser, Debug)]
#[command(author, version, about, long_about = None)]
pub enum Args {
    /// Use a LLaMA model
    Llama {
        #[command(subcommand)]
        args: BaseArgs,
    },
    /// Use a BLOOM model
    Bloom {
        #[command(subcommand)]
        args: BaseArgs,
    },
    /// Use a GPT-2 model
    Gpt2 {
        #[command(subcommand)]
        args: BaseArgs,
    },
    /// Use a GPT-J model
    #[clap(id = "gptj")]
    GptJ {
        #[command(subcommand)]
        args: BaseArgs,
    },
    /// Use a GPT-NeoX model
    #[clap(id = "gptneox")]
    NeoX {
        #[command(subcommand)]
        args: BaseArgs,

        #[arg(long)]
        /// By default, the GPT-NeoX architecture uses a parallel residual.
        ///
        /// This flag disables that, as some models out there are trained without it,
        /// and the model format does not store this information.
        no_parallel_residual: bool,
    },
    /// Use a model from the RedPajama GPT-NeoX family
    ///
    /// (GPT-NeoX with `use_parallel_residual` set to false)
    #[clap(id = "redpajama")]
    RedPajama {
        #[command(subcommand)]
        args: BaseArgs,
    },
    /// Use a RWKV model
    #[clap(id = "rwkv")]
    Rwkv {
        #[command(subcommand)]
        args: BaseArgs,
    },
}

#[derive(Subcommand, Debug)]
pub enum BaseArgs {
    #[command()]
    /// Use a model to infer the next tokens in a sequence, and exit.
    Infer(Box<Infer>),

    #[command()]
    /// Get information about a GGML model.
    Info(Box<Info>),

    #[command()]
    /// Dumps the prompt to console and exits, first as a comma-separated list of token IDs
    /// and then as a list of comma-separated string keys and token ID values.
    PromptTokens(Box<PromptTokens>),

    #[command()]
    /// Use a model to interactively prompt it multiple times, while
    /// resetting the context between invocations.
    Repl(Box<Repl>),

    #[command()]
    /// Use a model to interactively generate tokens, and chat with it.
    ///
    /// Note that most, if not all, existing models are not trained for this
    /// and do not support a long enough context window to be able to
    /// have an extended conversation.
    Chat(Box<Repl>),

    /// Quantize a GGML model to 4-bit.
    Quantize(Box<Quantize>),
}

#[derive(Parser, Debug)]
pub struct Infer {
    #[command(flatten)]
    pub model_load: ModelLoad,

    #[command(flatten)]
    pub prompt_file: PromptFile,

    #[command(flatten)]
    pub generate: Generate,

    /// The prompt to feed the generator.
    ///
    /// If used with `--prompt-file`/`-f`, the prompt from the file will be used
    /// and `{{PROMPT}}` will be replaced with the value of `--prompt`/`-p`.
    #[arg(long, short = 'p', default_value = None)]
    pub prompt: Option<String>,

    /// Hide the prompt in the generation.
    ///
    /// By default, the prompt tokens will be shown as they are fed to the model.
    /// This option will only show the inferred tokens.
    #[arg(long, default_value_t = false)]
    pub hide_prompt: bool,

    /// Saves an inference session at the given path. The same session can then be
    /// loaded from disk using `--load-session`.
    ///
    /// Use this with `-n 0` to save just the prompt
    #[arg(long, default_value = None)]
    pub save_session: Option<PathBuf>,

    /// Loads an inference session from the given path if present, and then saves
    /// the result to the same path after inference is completed.
    ///
    /// Equivalent to `--load-session` and `--save-session` with the same path,
    /// but will not error if the path does not exist
    #[arg(long, default_value = None)]
    pub persist_session: Option<PathBuf>,
}

#[derive(Parser, Debug)]
pub struct Info {
    /// The model to inspect
    #[arg(long, short = 'm')]
    pub model_path: PathBuf,

    /// Whether or not to dump the entire vocabulary
    #[arg(long, short = 'v')]
    pub dump_vocabulary: bool,
}

#[derive(Parser, Debug)]
pub struct PromptTokens {
    #[command(flatten)]
    pub model_load: ModelLoad,

    #[command(flatten)]
    pub prompt_file: PromptFile,

    /// The prompt to feed the generator.
    ///
    /// If used with `--prompt-file`/`-f`, the prompt from the file will be used
    /// and `{{PROMPT}}` will be replaced with the value of `--prompt`/`-p`.
    #[arg(long, short = 'p', default_value = None)]
    pub prompt: Option<String>,
}

#[derive(Parser, Debug)]
pub struct Repl {
    #[command(flatten)]
    pub model_load: ModelLoad,

    #[command(flatten)]
    pub prompt_file: PromptFile,

    #[command(flatten)]
    pub generate: Generate,
}

#[derive(Parser, Debug)]
pub struct Generate {
    /// Sets the number of threads to use
    #[arg(long, short = 't')]
    pub num_threads: Option<usize>,

    /// Sets how many tokens to predict
    #[arg(long, short = 'n')]
    pub num_predict: Option<usize>,

    /// How many tokens from the prompt at a time to feed the network. Does not
    /// affect generation.
    #[arg(long, default_value_t = 8)]
    pub batch_size: usize,

    /// Size of the 'last N' buffer that is used for the `repeat_penalty`
    /// option. In tokens.
    #[arg(long, default_value_t = 64)]
    pub repeat_last_n: usize,

    /// The penalty for repeating tokens. Higher values make the generation less
    /// likely to get into a loop, but may harm results when repetitive outputs
    /// are desired.
    #[arg(long, default_value_t = 1.30)]
    pub repeat_penalty: f32,

    /// Temperature
    #[arg(long, default_value_t = 0.80)]
    pub temperature: f32,

    /// Top-K: The top K words by score are kept during sampling.
    #[arg(long, default_value_t = 40)]
    pub top_k: usize,

    /// Top-p: The cumulative probability after which no more words are kept
    /// for sampling.
    #[arg(long, default_value_t = 0.95)]
    pub top_p: f32,

    /// Loads a saved inference session from the given path, previously saved using
    /// `--save-session`
    #[arg(long, default_value = None)]
    pub load_session: Option<PathBuf>,

    /// Specifies the seed to use during sampling. Note that, depending on
    /// hardware, the same seed may lead to different results on two separate
    /// machines.
    #[arg(long, default_value = None)]
    pub seed: Option<u64>,

    /// Use 16-bit floats for model memory key and value. Ignored when restoring
    /// from the cache.
    #[arg(long, default_value_t = false)]
    pub float16: bool,

    /// A comma separated list of token biases. The list should be in the format
    /// "TID=BIAS,TID=BIAS" where TID is an integer token ID and BIAS is a
    /// floating point number.
    /// For example, "1=-1.0,2=-1.0" sets the bias for token IDs 1
    /// (start of document) and 2 (end of document) to -1.0 which effectively
    /// disables the model from generating responses containing those token IDs.
    #[arg(long, default_value = None, value_parser = parse_bias)]
    pub token_bias: Option<TokenBias>,

    /// Prevent the end of stream (EOS/EOD) token from being generated. This will allow the
    /// model to generate text until it runs out of context space. Note: The --token-bias
    /// option will override this if specified.
    #[arg(long, default_value_t = false)]
    pub ignore_eos: bool,
}
impl Generate {
    #[cfg(all(target_os = "macos", target_arch = "aarch64"))]
    pub fn autodetect_num_threads(&self) -> usize {
        std::process::Command::new("sysctl")
            .arg("-n")
            .arg("hw.perflevel0.physicalcpu")
            .output()
            .ok()
            .and_then(|output| String::from_utf8(output.stdout).ok()?.trim().parse().ok())
            .unwrap_or(num_cpus::get_physical())
    }

    #[cfg(not(all(target_os = "macos", target_arch = "aarch64")))]
    pub fn autodetect_num_threads(&self) -> usize {
        num_cpus::get_physical()
    }

    pub fn num_threads(&self) -> usize {
        self.num_threads
            .unwrap_or_else(|| self.autodetect_num_threads())
    }

    pub fn inference_session_config(&self) -> InferenceSessionConfig {
        let mem_typ = if self.float16 {
            ModelKVMemoryType::Float16
        } else {
            ModelKVMemoryType::Float32
        };
        InferenceSessionConfig {
            memory_k_type: mem_typ,
            memory_v_type: mem_typ,
        }
    }

    pub fn rng(&self) -> rand::rngs::StdRng {
        if let Some(seed) = self.seed {
            rand::rngs::StdRng::seed_from_u64(seed)
        } else {
            rand::rngs::StdRng::from_entropy()
        }
    }

    pub fn inference_parameters(&self, eot: llm::TokenId) -> InferenceParameters {
        InferenceParameters {
            n_threads: self.num_threads(),
            n_batch: self.batch_size,
            top_k: self.top_k,
            top_p: self.top_p,
            repeat_penalty: self.repeat_penalty,
            temperature: self.temperature,
            bias_tokens: self.token_bias.clone().unwrap_or_else(|| {
                if self.ignore_eos {
                    TokenBias::new(vec![(eot, -1.0)])
                } else {
                    TokenBias::default()
                }
            }),
            repetition_penalty_last_n: self.repeat_last_n,
        }
    }
}
fn parse_bias(s: &str) -> Result<TokenBias, InvalidTokenBias> {
    s.parse()
}

#[derive(Parser, Debug)]
pub struct ModelLoad {
    /// Where to load the model from
    #[arg(long, short = 'm')]
    pub model_path: PathBuf,

    #[arg(long, short = 'v')]
    pub vocab_path: Option<PathBuf>,

    /// Sets the size of the context (in tokens). Allows feeding longer prompts.
    /// Note that this affects memory.
    ///
    /// LLaMA models are trained with a context size of 2048 tokens. If you
    /// want to use a larger context size, you will need to retrain the model,
    /// or use a model that was trained with a larger context size.
    ///
    /// Alternate methods to extend the context, including
    /// [context clearing](https://github.com/rustformers/llm/issues/77) are
    /// being investigated, but are not yet implemented. Additionally, these
    /// will likely not perform as well as a model with a larger context size.
    #[arg(long, default_value_t = 2048)]
    pub num_ctx_tokens: usize,

    /// Don't use mmap to load the model.
    #[arg(long)]
    pub no_mmap: bool,

    /// LoRA adapter to use for the model
    #[arg(long, num_args(0..))]
    pub lora_paths: Option<Vec<PathBuf>>,
}
impl ModelLoad {
    pub fn load<M: llm::KnownModel + 'static>(
        &self,
        overrides: Option<M::Overrides>,
    ) -> Result<Box<dyn Model>> {
        let params = ModelParameters {
            prefer_mmap: !self.no_mmap,
            n_context_tokens: self.num_ctx_tokens,
            lora_adapters: self.lora_paths.clone(),
            ..Default::default()
        };

        let mut sp = Some(spinoff::Spinner::new(
            spinoff::spinners::Dots2,
            "Loading model...",
            None,
        ));
        let now = std::time::Instant::now();
        let mut prev_load_time = now;

        let model = llm::load::<M>(
            &self.model_path,
<<<<<<< HEAD
            self.vocab_path.as_ref().map(|p| p.as_path()),
            params,
            move |progress| match progress {
                LoadProgress::HyperparametersLoaded => {
                    if let Some(sp) = sp.as_mut() {
                        sp.update_text("Loaded hyperparameters")
                    };
                }
                LoadProgress::ContextSize { bytes } => log::debug!(
                    "ggml ctx size = {}",
                    bytesize::to_string(bytes as u64, false)
                ),
=======
            params,
            overrides,
            |progress| match progress {
                LoadProgress::HyperparametersLoaded => {
                    if let Some(sp) = sp.as_mut() {
                        sp.update_text("Loaded hyperparameters")
                    };
                }
                LoadProgress::ContextSize { bytes } => log::debug!(
                    "ggml ctx size = {}",
                    bytesize::to_string(bytes as u64, false)
                ),
                LoadProgress::LoraApplied { name, source } => {
                    if let Some(sp) = sp.as_mut() {
                        sp.update_text(format!(
                            "Patched tensor {} via LoRA from '{}'",
                            name,
                            source.file_name().unwrap().to_str().unwrap()
                        ));
                    }
                }
>>>>>>> 8a8076f5
                LoadProgress::TensorLoaded {
                    current_tensor,
                    tensor_count,
                    ..
                } => {
                    if prev_load_time.elapsed().as_millis() > 500 {
                        // We don't want to re-render this on every message, as that causes the
                        // spinner to constantly reset and not look like it's spinning (and
                        // it's obviously wasteful).
                        if let Some(sp) = sp.as_mut() {
                            sp.update_text(format!(
<<<<<<< HEAD
                                "Loaded tensor {}/{}",
                                current_tensor + 1,
                                tensor_count
=======
                                "Loaded tensor {}/{tensor_count}",
                                current_tensor + 1,
>>>>>>> 8a8076f5
                            ));
                        };
                        prev_load_time = std::time::Instant::now();
                    }
                }
                LoadProgress::Loaded {
                    file_size,
                    tensor_count,
                } => {
                    if let Some(sp) = sp.take() {
                        sp.success(&format!(
                            "Loaded {tensor_count} tensors ({}) after {}ms",
                            bytesize::to_string(file_size, false),
                            now.elapsed().as_millis()
                        ));
                    };
                }
            },
        )
<<<<<<< HEAD
        .wrap_err("Could not load model")?;
=======
        .map(Box::new)
        .wrap_err("Could not load model");

        if model.is_err() {
            // If we've failed at loading the model, we probably haven't stopped the spinner yet.
            // Cancel it now if needed.
            if let Some(sp) = sp {
                sp.fail("Failed to load model")
            }
        }
>>>>>>> 8a8076f5

        Ok(model?)
    }
}

#[derive(Parser, Debug)]
pub struct PromptFile {
    /// A file to read the prompt from.
    #[arg(long, short = 'f', default_value = None)]
    pub prompt_file: Option<String>,
}
impl PromptFile {
    pub fn contents(&self) -> Option<String> {
        match &self.prompt_file {
            Some(path) => {
                match std::fs::read_to_string(path) {
                    Ok(mut prompt) => {
                        // Strip off the last character if it's exactly newline. Also strip off a single
                        // carriage return if it's there. Since String must be valid UTF-8 it should be
                        // guaranteed that looking at the string as bytes here is safe: UTF-8 non-ASCII
                        // bytes will always the high bit set.
                        if matches!(prompt.as_bytes().last(), Some(b'\n')) {
                            prompt.pop();
                        }
                        if matches!(prompt.as_bytes().last(), Some(b'\r')) {
                            prompt.pop();
                        }
                        Some(prompt)
                    }
                    Err(err) => {
                        log::error!("Could not read prompt file at {path}. Error {err}");
                        std::process::exit(1);
                    }
                }
            }
            _ => None,
        }
    }
}

#[derive(Parser, Debug)]
pub struct Convert {
    /// Path to model directory
    #[arg(long, short = 'd')]
    pub directory: PathBuf,

    /// File type to convert to
    #[arg(long, short = 't', value_enum, default_value_t = FileType::Q4_0)]
    pub file_type: FileType,
}
#[derive(Parser, Debug, ValueEnum, Clone, Copy)]
pub enum FileType {
    /// Quantized 4-bit (type 0).
    Q4_0,
    /// Quantized 4-bit (type 1); used by GPTQ.
    Q4_1,
    /// Float 16-bit.
    F16,
    /// Float 32-bit.
    F32,
}
impl From<FileType> for llm::FileTypeFormat {
    fn from(t: FileType) -> Self {
        match t {
            FileType::Q4_0 => llm::FileTypeFormat::MostlyQ4_0,
            FileType::Q4_1 => llm::FileTypeFormat::MostlyQ4_1,
            FileType::F16 => llm::FileTypeFormat::MostlyF16,
            FileType::F32 => llm::FileTypeFormat::F32,
        }
    }
}

#[derive(Parser, Debug)]
pub struct Quantize {
    /// The path to the model to quantize
    #[arg()]
    pub source: PathBuf,

    /// The path to save the quantized model to
    #[arg()]
    pub destination: PathBuf,

    /// The format to convert to
    pub target: QuantizationTarget,
}

#[derive(Parser, Debug, ValueEnum, Clone, Copy)]
#[clap(rename_all = "snake_case")]
pub enum QuantizationTarget {
    /// Quantized 4-bit (type 0).
    Q4_0,
    /// Quantized 4-bit (type 1).
    Q4_1,
}
impl From<QuantizationTarget> for ElementType {
    fn from(t: QuantizationTarget) -> Self {
        match t {
            QuantizationTarget::Q4_0 => ElementType::Q4_0,
            QuantizationTarget::Q4_1 => ElementType::Q4_1,
        }
    }
}<|MERGE_RESOLUTION|>--- conflicted
+++ resolved
@@ -361,20 +361,7 @@
 
         let model = llm::load::<M>(
             &self.model_path,
-<<<<<<< HEAD
-            self.vocab_path.as_ref().map(|p| p.as_path()),
-            params,
-            move |progress| match progress {
-                LoadProgress::HyperparametersLoaded => {
-                    if let Some(sp) = sp.as_mut() {
-                        sp.update_text("Loaded hyperparameters")
-                    };
-                }
-                LoadProgress::ContextSize { bytes } => log::debug!(
-                    "ggml ctx size = {}",
-                    bytesize::to_string(bytes as u64, false)
-                ),
-=======
+            self.vocab_path.as_deref(),
             params,
             overrides,
             |progress| match progress {
@@ -396,7 +383,6 @@
                         ));
                     }
                 }
->>>>>>> 8a8076f5
                 LoadProgress::TensorLoaded {
                     current_tensor,
                     tensor_count,
@@ -408,14 +394,8 @@
                         // it's obviously wasteful).
                         if let Some(sp) = sp.as_mut() {
                             sp.update_text(format!(
-<<<<<<< HEAD
-                                "Loaded tensor {}/{}",
-                                current_tensor + 1,
-                                tensor_count
-=======
                                 "Loaded tensor {}/{tensor_count}",
                                 current_tensor + 1,
->>>>>>> 8a8076f5
                             ));
                         };
                         prev_load_time = std::time::Instant::now();
@@ -435,9 +415,6 @@
                 }
             },
         )
-<<<<<<< HEAD
-        .wrap_err("Could not load model")?;
-=======
         .map(Box::new)
         .wrap_err("Could not load model");
 
@@ -448,7 +425,6 @@
                 sp.fail("Failed to load model")
             }
         }
->>>>>>> 8a8076f5
 
         Ok(model?)
     }
